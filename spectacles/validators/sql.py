from dataclasses import dataclass
from tabulate import tabulate
from typing import Union, Dict, Any, List, Optional
import itertools
import time
from spectacles.utils import chunks
from spectacles.client import LookerClient
from spectacles.lookml import Dimension, Explore, Project
from spectacles.exceptions import SpectaclesException, SqlError
from spectacles.logger import GLOBAL_LOGGER as logger
from spectacles.printer import print_header

<<<<<<< HEAD
CHUNK_SIZE = 10
=======
DEFAULT_CHUNK_SIZE = 500
>>>>>>> 6367d3a7


@dataclass
class Query:
    query_id: int
    query_task_id: Optional[str] = None


@dataclass
class QueryResult:
    """Stores ID, query status, and error details for a completed query task"""

    query_task_id: str
    status: str
    runtime: Optional[float] = None
    error: Optional[Dict[str, Any]] = None


@dataclass
class SqlTest:
    queries: List[Query]
    lookml_ref: Union[Dimension, Explore]
    explore_url: str
    sql: Optional[str] = None
    query_task_id: Optional[str] = None
    status: Optional[str] = None
    runtime: Optional[float] = None
    error: Optional[SqlError] = None

    @property
    def failed(self) -> bool:
        return bool(self.error)

    @property
    def lookml_url(self) -> Optional[str]:
        return getattr(self.lookml_ref, "url", None)

    def __eq__(self, other: Any) -> bool:
        if isinstance(other, self.__class__):
            if self.sql and other.sql:
                return self.sql == other.sql
            else:
                return self.lookml_ref == other.lookml_ref
        else:
            return False

    def __hash__(self) -> int:
        if self.sql is None:
            raise ValueError("Test has no SQL defined")
        return hash(self.lookml_ref.name + self.sql)

    def __dict__(self):
        metadata = {"explore_url": self.explore_url}
        if self.lookml_url:
            metadata["lookml_url"] = self.lookml_url
        output = {
            "lookml_type": self.lookml_ref.__class__.__name__,
            "passed": not self.failed,
            "metadata": metadata,
        }
        if self.error:
            output["errors"] = [self.error.__dict__]
        return output

    def get_profile_result(self) -> List:
        return [
            self.lookml_ref.__class__.__name__.lower(),
            self.lookml_ref.name,
            self.runtime,
            ", ".join(str(query.query_id) for query in self.queries),
            self.explore_url,
        ]


def print_profile_results(tests: List[SqlTest], runtime_threshold: int) -> None:
    """Defined here instead of in .printer to avoid circular type imports."""
    HEADER_CHAR = "."
    print_header("Query profiler results", char=HEADER_CHAR, leading_newline=False)
    if tests:
        tests_by_runtime = sorted(
            tests,
            key=lambda x: x.runtime if x.runtime is not None else -1,
            reverse=True,
        )
        profile_results = [test.get_profile_result() for test in tests_by_runtime]
        output = tabulate(
            profile_results,
            headers=[
                "Type",
                "Name",
                "Total Runtime (s)",
                "Query IDs",
                "Explore From Here",
            ],
            tablefmt="github",
            numalign="left",
            floatfmt=".1f",
        )
    else:
        output = f"All queries completed in less than {runtime_threshold} " "seconds."
    logger.info(output)
    print_header(HEADER_CHAR, char=HEADER_CHAR)


class SqlValidator:
    """Runs and validates the SQL for each selected LookML dimension.

    Args:
        client: Looker API client.
        project: Name of the LookML project to validate.
        concurrency: The number of simultaneous queries to run.
        runtime_threshold: When profiling, only display queries lasting longer
            than this.

    Attributes:
        project: LookML project object representation.
        query_tasks: Mapping of query task IDs to LookML objects

    """

    def __init__(
        self,
        client: LookerClient,
        concurrency: int = 10,
        runtime_threshold: int = 5,
    ):
        self.client = client
        self.query_slots = concurrency
        self.runtime_threshold = runtime_threshold
        # Lookup used to retrieve the LookML object
        self._test_by_task_id: Dict[str, SqlTest] = {}
        self._preemptive_cancellations: List[Query] = []
        self._long_running_tests: List[SqlTest] = []

    def create_tests(
        self,
        project: Project,
        compile_sql: bool = False,
        at_dimension_level: bool = False,
        chunk_size: int = DEFAULT_CHUNK_SIZE,
    ) -> List[SqlTest]:
        tests: List[SqlTest] = []
        if at_dimension_level:
            for explore in project.iter_explores():
                if not explore.skipped and explore.errored is not False:
                    for dimension in explore.dimensions:
                        test = self._create_dimension_test(dimension, compile_sql)
                        tests.append(test)
        else:
            for explore in project.iter_explores():
                test = self._create_explore_test(explore, compile_sql, chunk_size)
                tests.append(test)
        return tests

    def _create_explore_test(
        self,
        explore: Explore,
        compile_sql: bool = False,
        chunk_size: int = DEFAULT_CHUNK_SIZE,
    ) -> SqlTest:
        """Creates a SqlTest to query all dimensions in an explore"""
        if not explore.dimensions:
            raise AttributeError(
                "Explore object is missing dimensions, "
                "meaning this query won't have fields and will error. "
                "Often this happens because you didn't include dimensions "
                "when you built the project."
            )
        dimensions = [dimension.name for dimension in explore.dimensions]
        query = self.client.create_query(
            explore.model_name, explore.name, dimensions, fields=["id", "share_url"]
        )

        # Create separate chunked queries for execution, we don't store compiled SQL
        # or the Explore URL for these queries
        chunk_queries: List[Query] = []
<<<<<<< HEAD
        for chunk in chunks(dimensions, size=CHUNK_SIZE):
=======
        for chunk in chunks(dimensions, size=chunk_size):
>>>>>>> 6367d3a7
            query = self.client.create_query(
                explore.model_name, explore.name, chunk, fields=["id", "share_url"]
            )
            chunk_queries.append(Query(query["id"]))

        sql = self.client.run_query(query["id"]) if compile_sql else None
        test = SqlTest(
            queries=chunk_queries,
            lookml_ref=explore,
            explore_url=query["share_url"],
            sql=sql,
        )
        return test

    def _create_dimension_test(
        self, dimension: Dimension, compile_sql: bool = False
    ) -> SqlTest:
        query = self.client.create_query(
            dimension.model_name,
            dimension.explore_name,
            [dimension.name],
            fields=["id", "share_url"],
        )
        sql = self.client.run_query(query["id"]) if compile_sql else None
        test = SqlTest(
            queries=[Query(query["id"])],
            lookml_ref=dimension,
            explore_url=query["share_url"],
            sql=sql,
        )
        return test

    def run_tests(self, tests: List[SqlTest], profile: bool = False):
        try:
            self._run_tests(tests)
        except KeyboardInterrupt:
            logger.info(
                "\n\n" + "Please wait, asking Looker to cancel any running queries..."
            )
            query_tasks = list(self._test_by_task_id.keys())
            self._cancel_queries(query_tasks)
            if query_tasks:
                message = (
                    f"Attempted to cancel {len(query_tasks)} running "
                    f"{'query' if len(query_tasks) == 1 else 'queries'}."
                )
            else:
                message = (
                    "No queries were running at the time so nothing was cancelled."
                )
            raise SpectaclesException(
                name="validation-keyboard-interrupt",
                title="SQL validation was manually interrupted.",
                detail=message,
            )

        if profile:
            print_profile_results(self._long_running_tests, self.runtime_threshold)

<<<<<<< HEAD
    def _run_tests(self, tests: List[SqlTest]) -> None:
=======
    def _run_tests(self, tests: List[SqlTest], fail_fast: bool = True) -> None:
>>>>>>> 6367d3a7
        """Creates and runs tests with a maximum concurrency defined by query slots"""
        QUERY_TASK_LIMIT = 250
        test_by_query_id: Dict[int, SqlTest] = {
            query.query_id: test for test in tests for query in test.queries
        }

        def fill_query_slots(queries: List[Query]) -> None:
            """Creates query tasks until slots are full or all queries are running"""
            while queries and self.query_slots > 0:
                logger.debug(
                    f"{self.query_slots} available query slots, creating query task"
                )
                query = queries.pop(0)
<<<<<<< HEAD
=======
                if query in self._preemptive_cancellations:
                    continue
>>>>>>> 6367d3a7
                query_task_id = self.client.create_query_task(query.query_id)
                self.query_slots -= 1
                query.query_task_id = query_task_id
                # At query creation, we mapped tests by query ID, now we map to task ID
                self._test_by_task_id[query_task_id] = test_by_query_id[query.query_id]

        queries: List[Query] = list(
            itertools.chain.from_iterable(test.queries for test in tests)
        )
        while queries or self._test_by_task_id:
            if queries:
                logger.debug(f"Starting a new loop, {len(tests)} tests queued")
                fill_query_slots(queries)
            query_tasks = list(self._test_by_task_id.keys())[:QUERY_TASK_LIMIT]
            logger.debug(f"Checking for results of {len(query_tasks)} query tasks")
            for query_result in self._get_query_results(query_tasks):
                if query_result.status in ("complete", "error"):
                    self._handle_query_result(query_result, fail_fast)
            time.sleep(0.5)

    def _get_query_results(self, query_task_ids: List[str]) -> List[QueryResult]:
        """Returns ID, status, and error message for all query tasks"""
        query_results = []
        results = self.client.get_query_task_multi_results(query_task_ids)
        for query_task_id, result in results.items():
            status = result["status"]
            if status not in ("complete", "error", "running", "added", "expired"):
                raise SpectaclesException(
                    name="unexpected-query-result-status",
                    title="Encountered an unexpected query result status.",
                    detail=(
                        f"Query result status '{status}' was returned "
                        "by the Looker API."
                    ),
                )
            logger.debug(f"Query task {query_task_id} status is: {status}")

            try:
                runtime: Optional[float] = float(result["data"]["runtime"])
            except KeyError:
                runtime = None

            query_result = QueryResult(query_task_id, status, runtime)
            if status == "error":
                try:
                    error_details = self._extract_error_details(result)
                except (KeyError, TypeError, IndexError) as error:
                    logger.debug(
                        f"Exiting because of unexpected query result format: {result}"
                    )
                    raise SpectaclesException(
                        name="unexpected-query-result-format",
                        title="Encountered an unexpected query result format.",
                        detail="Unable to extract error details. The unexpected result has been logged.",
                    ) from error
                else:
                    query_result.error = error_details
            query_results.append(query_result)
        return query_results

<<<<<<< HEAD
    def _handle_query_result(self, result: QueryResult) -> None:
=======
    def _handle_query_result(self, result: QueryResult, fail_fast: bool = True) -> None:
>>>>>>> 6367d3a7
        test = self._test_by_task_id.pop(result.query_task_id)
        self.query_slots += 1
        test.status = result.status
        test.runtime = (test.runtime or 0.0) + (result.runtime or 0.0)
        lookml_object = test.lookml_ref
        lookml_object.queried = True

        if result.runtime and result.runtime >= self.runtime_threshold:
            self._long_running_tests.append(test)

        if result.status == "error" and result.error:
            if fail_fast:
                # Once a test has an error, stop all other queries
                for query in test.queries:
                    self._preemptive_cancellations.append(query)

            model_name = lookml_object.model_name
            dimension_name: Optional[str] = None
            if isinstance(lookml_object, Dimension):
                explore_name = lookml_object.explore_name
                dimension_name = lookml_object.name
            else:
                explore_name = lookml_object.name

            sql_error = SqlError(
                model=model_name,
                explore=explore_name,
                dimension=dimension_name,
                lookml_url=test.lookml_url,
                explore_url=test.explore_url,
                **result.error,
            )
            test.error = sql_error
            lookml_object.errors.append(sql_error)

    @staticmethod
    def _extract_error_details(query_result: Dict) -> Optional[Dict]:
        """Extracts the relevant error fields from a Looker API response"""
        data = query_result["data"]
        if isinstance(data, dict):
            errors = data.get("errors") or [data.get("error")]
            try:
                first_error = next(
                    error
                    for error in errors
                    if error.get("message")
                    not in [
                        (
                            "Note: This query contains derived tables with conditional SQL for Development Mode. "
                            "Query results in Production Mode might be different."
                        ),
                        (
                            "Note: This query contains derived tables with Development Mode filters. "
                            "Query results in Production Mode might be different."
                        ),
                    ]
                )
            except StopIteration:
                return None
            message = " ".join(
                filter(
                    None,
                    [first_error.get("message"), first_error.get("message_details")],
                )
            )
            sql = data.get("sql")
            error_loc = first_error.get("sql_error_loc")
            if error_loc:
                line_number = error_loc.get("line")
            else:
                line_number = None
        elif isinstance(data, list):
            message = data[0]
            line_number = None
            sql = None
        else:
            raise TypeError(
                "Unexpected error response type. "
                "Expected a dict or a list, "
                f"received type {type(data)}: {data}"
            )

        return {"message": message, "sql": sql, "line_number": line_number}

    def _cancel_queries(self, query_task_ids: List[str]) -> None:
        """Asks the Looker API to cancel specified queries"""
        for query_task_id in query_task_ids:
            self.client.cancel_query_task(query_task_id)<|MERGE_RESOLUTION|>--- conflicted
+++ resolved
@@ -10,11 +10,7 @@
 from spectacles.logger import GLOBAL_LOGGER as logger
 from spectacles.printer import print_header
 
-<<<<<<< HEAD
-CHUNK_SIZE = 10
-=======
 DEFAULT_CHUNK_SIZE = 500
->>>>>>> 6367d3a7
 
 
 @dataclass
@@ -191,11 +187,7 @@
         # Create separate chunked queries for execution, we don't store compiled SQL
         # or the Explore URL for these queries
         chunk_queries: List[Query] = []
-<<<<<<< HEAD
-        for chunk in chunks(dimensions, size=CHUNK_SIZE):
-=======
         for chunk in chunks(dimensions, size=chunk_size):
->>>>>>> 6367d3a7
             query = self.client.create_query(
                 explore.model_name, explore.name, chunk, fields=["id", "share_url"]
             )
@@ -255,11 +247,7 @@
         if profile:
             print_profile_results(self._long_running_tests, self.runtime_threshold)
 
-<<<<<<< HEAD
-    def _run_tests(self, tests: List[SqlTest]) -> None:
-=======
     def _run_tests(self, tests: List[SqlTest], fail_fast: bool = True) -> None:
->>>>>>> 6367d3a7
         """Creates and runs tests with a maximum concurrency defined by query slots"""
         QUERY_TASK_LIMIT = 250
         test_by_query_id: Dict[int, SqlTest] = {
@@ -273,11 +261,8 @@
                     f"{self.query_slots} available query slots, creating query task"
                 )
                 query = queries.pop(0)
-<<<<<<< HEAD
-=======
                 if query in self._preemptive_cancellations:
                     continue
->>>>>>> 6367d3a7
                 query_task_id = self.client.create_query_task(query.query_id)
                 self.query_slots -= 1
                 query.query_task_id = query_task_id
@@ -338,11 +323,7 @@
             query_results.append(query_result)
         return query_results
 
-<<<<<<< HEAD
-    def _handle_query_result(self, result: QueryResult) -> None:
-=======
     def _handle_query_result(self, result: QueryResult, fail_fast: bool = True) -> None:
->>>>>>> 6367d3a7
         test = self._test_by_task_id.pop(result.query_task_id)
         self.query_slots += 1
         test.status = result.status
